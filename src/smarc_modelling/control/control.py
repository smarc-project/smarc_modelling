# Script for the acados NMPC model
from acados_template import AcadosOcp, AcadosOcpSolver, AcadosSimSolver, AcadosModel, AcadosSim
import numpy as np
import casadi as ca
import os


#The original NMPC class. Uses hard constraints.
class NMPC:
    def __init__(self, casadi_model, Ts, N_horizon, update_solver_settings):
        '''
        :param casadi_model: The casadi model to be used
        :param Ts: Sampling interval
        :param N_horizon: Control horizon
        :param update_solver_settings: If True, the solver will be updated with the new settings.
        '''
        self.ocp   = AcadosOcp()
        self.model = self.export_dynamics_model(casadi_model)
        self.ocp.model = self.model
        self.nx = self.model.x.rows()
        self.nu = self.model.u.rows()
        self.Ts = Ts
        self.Tf = Ts*N_horizon
        self.N_horizon = N_horizon
        self.update_solver = update_solver_settings
        
    # Function to create a Acados model from the casadi model
    def export_dynamics_model(self, casadi_model):
        # Create symbolic state and control variables
        x_sym     = ca.MX.sym('x', 19,1)
        u_ref_sym = ca.MX.sym('u_ref', 6,1)

        # Create symbolic derivative
        x_dot_sym = ca.MX.sym('x_dot', 19, 1)
        
        # Set up acados model
        model = AcadosModel()
        model.name = 'SAM_equation_system'
        model.x = x_sym
        model.xdot = x_dot_sym
        model.u = u_ref_sym

        # Declaration of explicit and implicit expressions
        x_dot  = casadi_model.dynamics(export=True)    # extract casadi.MX function
        f_expl = ca.vertcat(x_dot(x_sym[:13], x_sym[13:]), u_ref_sym)
        f_impl = x_dot_sym - f_expl
        model.f_expl_expr = f_expl
        model.f_impl_expr = f_impl

        return model
    
    def setup(self):    
        print("\033[92mNMPC setup is running\033[0m")    
        nx = self.model.x.rows()
        nu = self.model.u.rows()

        # --------------------------- Cost setup ---------------------------------
        # State weight matrix
        Q_diag = np.ones(nx)
        Q_diag[ 0:2 ] = 100     # Position:         standard 10
        Q_diag[ 2 ] = 500       # z-Position:         standard 10
        Q_diag[ 3:7 ] = 10       # Quaternion:       standard 10
        Q_diag[ 7:10] = 1       # linear velocity:  standard 1
        Q_diag[10:13] = 1       # Angular velocity: standard 1

        # Control weight matrix - Costs set according to Bryson's rule
        Q_diag[13] = 1e-5            # VBS:      Standard: 1e-4
        Q_diag[14] = 1e-5            # LCG:      Standard: 1e-4
        Q_diag[ 15  ] = 5e2             # stern_angle:   Standard: 100
        Q_diag[ 16  ] = 1e3             # rudder_angle:  Standard: 100
        Q_diag[17:  ] = 1e-5            # RPM1 And RPM2: Standard: 1e-6
        Q_diag[13:  ] = Q_diag[13:  ]   # Adjustment to all control weights
        Q = np.diag(Q_diag)

        # Control rate of change weight matrix - control inputs as [x_vbs, x_lcg, delta_s, delta_r, rpm1, rpm2]
        R_diag = np.ones(nu)
        R_diag[0] = 1e-1        # VBS
        R_diag[1] = 1e-1        # LCG
        R_diag[2:4] = 1e2
        R_diag[4: ] = 1e-5
        R = np.diag(R_diag)*1e-3

        # Stage costs
        self.model.p = ca.MX.sym('ref_param', nx+nu,1)
        self.ocp.parameter_values = np.zeros((nx+nu,))

        self.ocp.cost.yref  = np.zeros((nx+nu,))        # Init ref point. The true references are declared in the controller for-loop
        self.ocp.cost.cost_type = 'NONLINEAR_LS'
        self.ocp.cost.W = ca.diagcat(Q, R).full()
        self.ocp.model.cost_y_expr = self.x_error(self.model.x, self.model.u, self.model.p, terminal=False)
        
        # Terminal cost
        self.ocp.cost.cost_type_e = 'NONLINEAR_LS'
        self.ocp.cost.W_e = Q #np.zeros(np.shape(Q))
        self.ocp.model.cost_y_expr_e = self.x_error(self.model.x, self.model.u, self.ocp.model.p, terminal=True)
        self.ocp.cost.yref_e = np.zeros((nx,))

        # --------------------- Constraint Setup --------------------------
        vbs_dot = 200   # Maximum rate of change for the VBS
        lcg_dot = 50    # Maximum rate of change for the LCG

        # Declare initial state
        self.ocp.constraints.x0 = np.zeros((nx,)) # Initial state is zero. This is set in the sim. for-loop

        # Set constraints on the control rate of change
        self.ocp.constraints.lbu = np.array([-vbs_dot,-lcg_dot])
        self.ocp.constraints.ubu = np.array([ vbs_dot, lcg_dot])
        self.ocp.constraints.idxbu = np.arange(2)

        # Set constraints on the states and input magnitudes
        # NOTE: In the tank, we want to also constrain the position in x, y, z.
        # The position of SAM is sam/base_link, hence we have to account for
        # the shape of SAM when setting the bounds on the positions. Otherwise
        # we crash anyways. Also, the MPC assumes that SAM is in an NED frame,
        # hence, the bounds on the tank are also in NED
        x_ubx = np.ones(3 + nu) 

        # Set constraints on the control magnitudes
<<<<<<< HEAD
        x_ubx[0] = 8
        x_ubx[1] = 1.5
        x_ubx[2] = 2.5
=======
        x_ubx[0] = 9
        x_ubx[1] = 2.5
        x_ubx[2] = 3
>>>>>>> 5e7f8c3e
        x_ubx[3:5] = 100 
        x_ubx[5:7] = np.deg2rad(7)
        x_ubx[7: ] = 400

        x_lbx = -x_ubx
<<<<<<< HEAD
        x_lbx[0] = 0.5
        x_lbx[1] = -1.5
        x_lbx[2] = -0.5
=======
        x_lbx[0] = 0
        x_lbx[1] = -2.5
        x_lbx[3] = 0
>>>>>>> 5e7f8c3e
        x_lbx[3:5] = 0

        self.ocp.constraints.lbx = x_lbx
        self.ocp.constraints.ubx = x_ubx
        self.ocp.constraints.idxbx = np.concatenate(([0, 1, 2], np.arange(13, nx)))

        # ----------------------- Solver Setup --------------------------
        # set prediction horizon
        self.ocp.solver_options.N_horizon = self.N_horizon
        self.ocp.solver_options.tf = self.Tf

        self.ocp.solver_options.qp_solver = 'PARTIAL_CONDENSING_HPIPM'
        self.ocp.solver_options.hpipm_mode = 'ROBUST'
        self.ocp.solver_options.hessian_approx = 'GAUSS_NEWTON'
        self.ocp.solver_options.integrator_type = 'IRK'
        self.ocp.solver_options.sim_method_newton_iter = 2 #3 default

        self.ocp.solver_options.nlp_solver_type = 'SQP_RTI'
        self.ocp.solver_options.nlp_solver_max_iter = 1 #80
        self.ocp.solver_options.tol    = 1e-6       # NLP tolerance. 1e-6 is default for tolerances
        self.ocp.solver_options.qp_tol = 1e-6       # QP tolerance

        self.ocp.solver_options.globalization = 'MERIT_BACKTRACKING'
        self.ocp.solver_options.regularize_method = 'NO_REGULARIZE'

        # Define the folder path for the .json and c_generated code inside the home directory
        home_dir = os.path.expanduser("~")
        save_dir = os.path.join(home_dir, "acados_generated_code")
        self.ocp.code_export_directory = save_dir

        # Make sure the directory exists
        os.makedirs(save_dir, exist_ok=True)

        # Setup the solver
        solver_json = os.path.join(save_dir, 'acados_ocp_' + self.model.name + '.json')

        acados_ocp_solver = AcadosOcpSolver(self.ocp, json_file = solver_json, generate=self.update_solver, build=self.update_solver)
        acados_integrator = AcadosSimSolver(self.ocp, json_file = solver_json, generate=self.update_solver, build=self.update_solver)

        return acados_ocp_solver, acados_integrator
    

    def x_error(self, x, u, ref, terminal):
        """
        Calculates the state deviation.
        
        :param x: State vector
        :param ref: Reference vector
        :return: error vector
        """
        q1 = ref[3:7]
        q2 = x[3:7]
        # Sice unit quaternion, quaternion inverse is equal to its conjugate
        q_conj = ca.vertcat(q2[0], -q2[1], -q2[2], -q2[3])
        q2 = q_conj/ca.norm_2(q2)
        
        # q_error = q1 @ q2^-1
        q_w = q1[0] * q2[0] - q1[1] * q2[1] - q1[2] * q2[2] - q1[3] * q2[3]
        q_x = q1[0] * q2[1] + q1[1] * q2[0] + q1[2] * q2[3] - q1[3] * q2[2]
        q_y = q1[0] * q2[2] - q1[1] * q2[3] + q1[2] * q2[0] + q1[3] * q2[1]
        q_z = q1[0] * q2[3] + q1[1] * q2[2] - q1[2] * q2[1] + q1[3] * q2[0]

        q_error = ca.vertcat(q_w, q_x, q_y, q_z)
        q_error = ca.if_else(q_w < 0, -q_error, q_error)  # Ensure the quaternion error is positive

        # NOTE: usually I'd have ref - state, the standard closed loop, i.e.
        # Astroem 2019. Since this error is squared, it should work, too,
        # Liniger 2014 uses it in their vanilla MPC formulation
        pos_error = x[:3] - ref[:3] 
        vel_error = x[7:13] - ref[7:13]
        u_error   = x[13:19] - ref[13:19]
        

        # If the error for terminal cost is calculated, don't include delta_u
        if terminal:
            x_error = ca.vertcat(pos_error, q_error, vel_error, u_error)
        else:
            x_error = ca.vertcat(pos_error, q_error, vel_error, u_error, u) #delta_u(u))
        return x_error
    
"""# NMPC class that uses soft constraints
class NMPC:
    def __init__(self, casadi_model, Ts, N_horizon, update_solver_settings):
        '''
        Input:
        casadi_model == Casadi model
        Ts == Sampling Time
        N_horizon == control horizon
        '''
        self.ocp   = AcadosOcp()
        self.model = self.export_dynamics_model(casadi_model)
        self.ocp.model = self.model
        self.nx = self.model.x.rows()
        self.nu = self.model.u.rows()
        self.Ts = Ts
        self.Tf = Ts*N_horizon
        self.N_horizon = N_horizon
        self.update_solver = update_solver_settings
        
    # Function to create a Acados model from the casadi model
    def export_dynamics_model(self, casadi_model):
        # Create symbolic state and control variables
        x_sym     = ca.MX.sym('x', 19,1)
        u_ref_sym = ca.MX.sym('u_ref', 6,1)

        # Create symbolic derivative
        x_dot_sym = ca.MX.sym('x_dot', 19, 1)
        
        # Set up acados model
        model = AcadosModel()
        model.name = 'SAM_equation_system'
        model.x    = x_sym
        model.xdot = x_dot_sym
        model.u    = u_ref_sym

        # Declaration of explicit and implicit expressions
        x_dot  = casadi_model.dynamics(export=True)    # extract casadi.MX function
        f_expl = ca.vertcat(x_dot(x_sym[:13], x_sym[13:]), u_ref_sym)
        f_impl = x_dot_sym - f_expl
        model.f_expl_expr = f_expl
        model.f_impl_expr = f_impl

        return model
    
    def setup(self):    
        print("\033[92mNMPC_trajectory setup is running\033[0m")    
        nx = self.model.x.rows()
        nu = self.model.u.rows()

        # --------------------------- Cost setup ---------------------------------
        # State weight matrix
        Q_diag = np.ones(nx)
        Q_diag[ 0:3 ] = 10      # Position: standard 10
        Q_diag[ 3:7 ] = 10       # Quaternion: standard 10
        Q_diag[ 7:10] = 1       # linear velocity: standard 1
        Q_diag[10:13] = 1       # Angular velocity: standard 1

        # Control weight matrix - Costs set according to Bryson's rule
        Q_diag[13:15] = 1e-4            # VBS, LCG
        Q_diag[15:17] = 100            # stern_angle, rudder_angle
        Q_diag[17:  ] = 1e-6            # RPM1 And RPM2
        Q_diag[13:  ] = Q_diag[13:  ]   # Adjustment to control weights
        Q = np.diag(Q_diag)

        # Control rate of change weight matrix - control inputs as [x_vbs, x_lcg, delta_s, delta_r, rpm1, rpm2]
        R_diag = np.ones(nu)
        R_diag[ :2] = 1e-3
        R_diag[2:4] = 1e0
        R_diag[4: ] = 1e-5
        R = np.diag(R_diag)*1e-4

        # Stage costs
        self.model.p = ca.MX.sym('ref_param', nx+nu,1)
        self.ocp.parameter_values = np.zeros((nx+nu,))

        self.ocp.cost.yref  = np.zeros((nx+nu,))        # Init ref point. The true references are declared in the sim. for-loop
        self.ocp.cost.cost_type = 'NONLINEAR_LS'
        self.ocp.cost.W = ca.diagcat(Q, R).full()
        self.ocp.model.cost_y_expr = self.x_error(self.model.x, self.model.u, self.model.p, terminal=False) #ca.vertcat(self.model.x, self.model.u)
        
        # Terminal cost
        self.ocp.cost.cost_type_e = 'NONLINEAR_LS'
        Q_e = np.zeros(nx)
        Q_e[ :3] = 1
        Q_e[3:7] = 1
        Q_e[7:10]= 1
        Q_e[10:13]= 1
        Q_e[13:] = 0
        Q_e = np.diag(Q_e)
        self.ocp.cost.W_e = Q
        self.ocp.model.cost_y_expr_e = self.x_error(self.model.x, self.model.u, self.ocp.model.p, terminal=True)
        self.ocp.cost.yref_e = np.zeros((nx,))

        # --------------------- Constraint Setup --------------------------
        vbs_dot = 10    # Maximum rate of change for the VBS
        lcg_dot = 15    # Maximum rate of change for the LCG
        ds_dot  = 7     # Maximum rate of change for stern angle
        dr_dot  = 7     # Maximum rate of change for rudder angle
        rpm_dot = 1000  # Maximum rate of change for rpm

        # Declare initial state
        self.ocp.constraints.x0 = np.zeros((nx,)) # Initial state is zero. This is set in the sim. for-loop

        # Set constraints on the control rate of change
        # self.ocp.constraints.lbu = np.array([-vbs_dot,-lcg_dot, -ds_dot, -dr_dot, -rpm_dot, -rpm_dot])
        # self.ocp.constraints.ubu = np.array([ vbs_dot, lcg_dot,  ds_dot,  dr_dot,  rpm_dot,  rpm_dot])
        # self.ocp.constraints.idxbu = np.arange(nu)
        self.ocp.constraints.lbu = np.array([-vbs_dot,-lcg_dot])
        self.ocp.constraints.ubu = np.array([ vbs_dot, lcg_dot])
        self.ocp.constraints.idxbu = np.arange(2)

        # Set constraints on the states and input magnitudes
        x_ubx = np.ones(nu) # If state constraints are desired change nu to nx and declare for each state what is desired

        # Set constraints on the control
        x_ubx[0:2] = 100 
        x_ubx[2:4] = np.deg2rad(7)
        x_ubx[4: ] = 1000

        x_lbx = -x_ubx
        x_lbx[0:2] = 0

        # Soft constraints - implemented as https://github.com/acados/acados/blob/main/examples/acados_python/tests/soft_constraint_test.py
        # https://github.com/acados/acados/blob/main/docs/problem_formulation/problem_formulation_ocp_mex.pdf
        rr= 1
        if rr == 1:
            self.ocp.constraints.lbx = x_lbx
            self.ocp.constraints.ubx = x_ubx
            self.ocp.constraints.idxbx = np.arange(13, nx)
            self.ocp.constraints.idxsbx = np.arange(nu)
        else:
            self.ocp.model.con_h_expr = self.model.x[13:19]
            self.ocp.constraints.lh = x_lbx
            self.ocp.constraints.uh = x_ubx
            # indices of slacked constraints within h
            self.ocp.constraints.idxsh = np.arange(nu)
        self.ocp.cost.Zl = 50*np.ones((nu,))
        self.ocp.cost.Zu = 50*np.ones((nu,))
        self.ocp.cost.zl = 5*np.ones((nu,))
        self.ocp.cost.zu = 5*np.ones((nu,))


        # ----------------------- Solver Setup --------------------------
        # set prediction horizon
        self.ocp.solver_options.N_horizon = self.N_horizon
        self.ocp.solver_options.tf = self.Tf

        self.ocp.solver_options.qp_solver = 'PARTIAL_CONDENSING_HPIPM'
        self.ocp.solver_options.hpipm_mode = 'ROBUST'
        self.ocp.solver_options.hessian_approx = 'GAUSS_NEWTON'
        self.ocp.solver_options.integrator_type = 'IRK'
        self.ocp.solver_options.sim_method_newton_iter = 2 #3 default

        self.ocp.solver_options.nlp_solver_type = 'SQP_RTI'
        self.ocp.solver_options.nlp_solver_max_iter = 80
        self.ocp.solver_options.tol    = 1e-6       # NLP tolerance. 1e-6 is default for tolerances
        self.ocp.solver_options.qp_tol = 1e-6       # QP tolerance

        self.ocp.solver_options.globalization = 'MERIT_BACKTRACKING'
        self.ocp.solver_options.regularize_method = 'NO_REGULARIZE'

        solver_json = 'acados_ocp_' + self.model.name + '.json'
        if self.update_solver == False:
            acados_ocp_solver = AcadosOcpSolver(self.ocp, json_file = solver_json, generate=False, build=False)

            # create an integrator with the same settings as used in the OCP solver. generate=False, build=False
            acados_integrator = AcadosSimSolver(self.ocp, json_file = solver_json, generate=False, build=False)

        else:
            acados_ocp_solver = AcadosOcpSolver(self.ocp, json_file = solver_json)
            acados_integrator = AcadosSimSolver(self.ocp, json_file = solver_json)

        return acados_ocp_solver, acados_integrator
    

    def x_error(self, x, u, ref, terminal):
        q1 = ref[3:7]
        q2 = x[3:7]
        # Sice unit quaternion, quaternion inverse is equal to its conjugate
        q_conj = ca.vertcat(q2[0], -q2[1], -q2[2], -q2[3])
        q2 = q_conj/ca.norm_2(q2)
        
        # q_error = q1 @ q2^-1
        q_w = q1[0] * q2[0] - q1[1] * q2[1] - q1[2] * q2[2] - q1[3] * q2[3]
        q_x = q1[0] * q2[1] + q1[1] * q2[0] + q1[2] * q2[3] - q1[3] * q2[2]
        q_y = q1[0] * q2[2] - q1[1] * q2[3] + q1[2] * q2[0] + q1[3] * q2[1]
        q_z = q1[0] * q2[3] + q1[1] * q2[2] - q1[2] * q2[1] + q1[3] * q2[0]

        q_error = ca.vertcat(q_w, q_x, q_y, q_z)
        q_error = ca.if_else(q_w < 0, -q_error, q_error)  # Ensure the quaternion error is positive

        pos_error = x[:3] - ref[:3] #+ np.array([(np.random.random()-0.5)/5,(np.random.random()-0.5)/5, (np.random.random()-0.5)/5])
        vel_error = x[7:13] - ref[7:13]
        u_error   = x[13:19] - ref[13:19]
        

        # If the error for terminal cost is calculated, don't include delta_u
        if terminal:
            x_error = ca.vertcat(pos_error, q_error, vel_error, u_error)
        else:
            x_error = ca.vertcat(pos_error, q_error, vel_error, u_error, u) #delta_u(u))
        return x_error
"""<|MERGE_RESOLUTION|>--- conflicted
+++ resolved
@@ -116,29 +116,17 @@
         x_ubx = np.ones(3 + nu) 
 
         # Set constraints on the control magnitudes
-<<<<<<< HEAD
         x_ubx[0] = 8
         x_ubx[1] = 1.5
         x_ubx[2] = 2.5
-=======
-        x_ubx[0] = 9
-        x_ubx[1] = 2.5
-        x_ubx[2] = 3
->>>>>>> 5e7f8c3e
         x_ubx[3:5] = 100 
         x_ubx[5:7] = np.deg2rad(7)
         x_ubx[7: ] = 400
 
         x_lbx = -x_ubx
-<<<<<<< HEAD
         x_lbx[0] = 0.5
         x_lbx[1] = -1.5
         x_lbx[2] = -0.5
-=======
-        x_lbx[0] = 0
-        x_lbx[1] = -2.5
-        x_lbx[3] = 0
->>>>>>> 5e7f8c3e
         x_lbx[3:5] = 0
 
         self.ocp.constraints.lbx = x_lbx
