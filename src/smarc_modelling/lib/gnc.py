--- conflicted
+++ resolved
@@ -255,16 +255,6 @@
 
     # "Normal" version
     rot = R.from_quat(q, scalar_first=True)
-    
-<<<<<<< HEAD
-    # For jetson
-    #q_scalar_first = np.roll(q, 1)
-    #rot = R.from_quat(q_scalar_first)
-
-=======
-    q_scalar_first = np.roll(q, -1)
-    rot = R.from_quat(q_scalar_first)
->>>>>>> d9e5afdf
     dcm = rot.as_matrix()
 
     return dcm
@@ -286,14 +276,6 @@
     """
 
     rot = R.from_quat(q, scalar_first=True)
-    
-<<<<<<< HEAD
-    #q_scalar_first = np.roll(q, 1)
-    #rot = R.from_quat(q_scalar_first)
-=======
-    q_scalar_first = np.roll(q, -1)
-    rot = R.from_quat(q_scalar_first)
->>>>>>> d9e5afdf
     rot_euler = rot.as_euler('xyz')
     phi, theta, psi = rot_euler
 
