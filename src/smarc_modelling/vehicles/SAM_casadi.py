--- conflicted
+++ resolved
@@ -13,18 +13,10 @@
    DVL, GPS, and sonar.
 
    The length of the AUV is 1.5 m, the cylinder diameter is 19 cm, and the mass
-<<<<<<< HEAD
    of the vehicle is 17 kg. SAM was developed by the Swedish Maritime Robotics
    Center and is underactuated, meaning it has fewer control inputs than
    degrees of freedom. The control system uses both static and dynamic
    actuation for different maneuvers.
-=======
-   of the vehicle is 17 kg. It has a maximum speed of 2.5 m/s, which is
-   obtained when the propellers run at 1525 rpm in zero currents. SAM was
-   developed by the Swedish Maritime Robotics Center and is underactuated,
-   meaning it has fewer control inputs than degrees of freedom. The control
-   system uses both static and dynamic actuation for different maneuvers.
->>>>>>> 14b40bc0
 
    Actuator systems:
    1. **Counter-Rotating Propellers**: Two propellers used for propulsion,
@@ -211,7 +203,6 @@
     ):
         self.dt = dt # Sim time step, necessary for evaluation of the actuator dynamics
 
-<<<<<<< HEAD
         #self.debug_sym = ca.Function()
         
         # Some factors to make sim agree with real life data, these are eyeballed from sim vs gt data
@@ -219,16 +210,7 @@
         #self.inertia_factor = 2 # Adjust how quickly we can change direction
         #self.damping_factor = 60 # Adjust how much the damping affect acceleration high number = move less
         #self.damping_rot = 5 # Adjust how much the damping affects the rotation high number = less rotation should be tuned on bag where we turn without any control inputs
-        self.thruster_rot_strength = 1  # Just making the thruster a bit stronger for rotation
-=======
-        
-        # Some factors to make sim agree with real life data, these are eyeballed from sim vs gt data
-        #self.vbs_factor = 0.5 # How sensitive the vbs is
-        #self.inertia_factor = 10 # Adjust how quickly we can change direction
-        #self.damping_factor = 60 # Adjust how much the damping affect acceleration high number = move less
-        #self.damping_rot = 5 # Adjust how much the damping affects the rotation high number = less rotation should be tuned on bag where we turn without any control inputs
-        #self.thruster_rot_strength = 2  # Just making the thruster a bit stronger for rotation
->>>>>>> 14b40bc0
+        #self.thruster_rot_strength = 1  # Just making the thruster a bit stronger for rotation
 
         # Constants
         self.p_OC_O = ca.MX(np.array([-0.75, 0, 0.06], float))  # Measurement frame C in CO (O)
@@ -334,17 +316,11 @@
         self.ss = SolidStructure(
             l_ss=1.5,
             d_ss=0.19,
-<<<<<<< HEAD
-            m_ss=12.225-1,
-            p_CSsg_O = np.array([0.74+0.05, 0, 0.06]),
-            #p_CSsg_O = np.array([0.74+0.0175, 0, 0.0]),
-=======
             #m_ss=12.225-1,
             #p_CSsg_O = np.array([0.74+0.05, 0, 0.06]),
             p_CSsg_O = np.array([0.74+0.0175, 0, 0.0]),
             m_ss=14.9-1,
             #p_CSsg_O = np.array([0.74, 0, 0.06]),
->>>>>>> 14b40bc0
             p_OC_O=self.p_OC_O
         )
 
@@ -360,11 +336,7 @@
             l_lcg_l=0.223,
             l_lcg_r=0.1,
             #l_lcg_r=0.06,
-<<<<<<< HEAD
-            m_lcg=3.450+1,
-=======
             m_lcg=2.6+1,
->>>>>>> 14b40bc0
             h_lcg_dim=0.08,
             p_OC_O=self.p_OC_O
         )
@@ -548,18 +520,13 @@
         J_lcg_co = J_lcg_cg - self.lcg.m_lcg * S2_r_lcg_cg
 
         self.J_total = J_ss_co + J_vbs_co + J_lcg_co
-<<<<<<< HEAD
 
         # NOTE: We make some approximations with the inertias, namely that
         # everythign is more or less symmetric etc. That's not true. Hence, we
         # adjust the inertias to match the tank experiments until we actually
         # measured them.
         #self.J_total[0, 0] *= self.inertia_factor
-        self.J_total[1, 1] *= 150
-=======
-        #self.J_total[0, 0] *= self.inertia_factor
         self.J_total[1,1] *= 100
->>>>>>> 14b40bc0
 
 
     def calculate_M(self):
@@ -682,12 +649,8 @@
         n_rps = n_rpm / 60.0
         rho = self.rho
         D   = self.D_prop
-<<<<<<< HEAD
-        prop_scaling = 10    # arbitrary scaling factor when moving backwards
-=======
         rev_prop_scaling = 10    # arbitrary scaling factor when moving backwards
         fwd_prop_scaling = 5    # arbitrary scaling factor when moving backwards
->>>>>>> 14b40bc0
 
         tau_prop = ca.MX.zeros(6)
 
@@ -720,17 +683,10 @@
             cT = rho * (D**4) * KT_fwd
             cQ = rho * (D**5) * KQ_fwd
     
-<<<<<<< HEAD
-            X_fwd = cT/5 # thrust ~ n|n|
-            K_fwd = cQ/5 # torque ~ n|n|
-            X_rev = cT / prop_scaling # thrust ~ n|n|
-            K_rev = cQ / prop_scaling # torque ~ n|n|
-=======
             X_fwd = cT / fwd_prop_scaling # thrust ~ n|n|
             K_fwd = cQ / fwd_prop_scaling # torque ~ n|n|
             X_rev = cT / rev_prop_scaling # thrust ~ n|n|
             K_rev = cQ / rev_prop_scaling # torque ~ n|n|
->>>>>>> 14b40bc0
 
             X_i = s*X_fwd + (1-s)*X_rev
             K_i = s*K_fwd + (1-s)*K_rev
@@ -741,15 +697,10 @@
             # counter-rotation torque (+/-), *no* in-place edits
             M_prop_i = ca.cross(r_prop_i, F_prop_b) + ca.vertcat(((-1)**i)*K_i, 0, 0)
 
-<<<<<<< HEAD
             # scale & reorder without mutation
             #M_scaled = self.thruster_rot_strength * M_prop_i
             M_scaled = M_prop_i
-=======
-            # scale & reorder without mutation (your original swap x<->z)
-            M_scaled = M_prop_i
-            #M_scaled = self.thruster_rot_strength * M_prop_i
->>>>>>> 14b40bc0
+
             yaw, pitch, roll = M_scaled[0], M_scaled[1], M_scaled[2]
             M_perm = ca.vertcat(roll, pitch, yaw)
 
