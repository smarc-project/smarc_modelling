#!/usr/bin/env python3
# -*- coding: utf-8 -*-

"""
SAM.py:

   Class for the SAM (Small and Affordable Maritime) cylinder-shaped autonomous
   underwater vehicle (AUV), designed for agile hydrobatic maneuvers, including
   obstacle avoidance, inspections, docking, and under-ice operations. The SAM
   AUV is controlled using counter-rotating propellers, a thrust vectoring
   system, a variable buoyancy system (VBS), and adjustable battery packs for
   center of gravity (c.g.) control. It is equipped with sensors such as IMU,
   DVL, GPS, and sonar.

   The length of the AUV is 1.5 m, the cylinder diameter is 19 cm, and the mass
   of the vehicle is 17 kg. SAM was developed by the Swedish Maritime Robotics
   Center and is underactuated, meaning it has fewer control inputs than
   degrees of freedom. The control system uses both static and dynamic
   actuation for different maneuvers.

   Actuator systems:
   1. **Counter-Rotating Propellers**: Two propellers used for propulsion,
   rotating in opposite directions to balance the roll and provide forward
   thrust.
   2. **Thrust Vectoring System**: Propellers can be deflected horizontally
   (rudder-like) and vertically (stern-plane-like) with angles up to ±7°,
   enabling agile maneuvers.
   3. **Variable Buoyancy System (VBS)**: Allows for depth control by altering
   buoyancy through water intake and release.
   4. **Adjustable Center of Gravity (c.g.) Control**: Movable battery packs
   adjust the longitudinal and transversal c.g. positions, allowing for pitch
   and roll control.

   Sensor systems:
   - **IMU**: Inertial Measurement Unit for attitude and acceleration.
   - **DVL**: Doppler Velocity Logger for measuring underwater velocity.
   - **GPS**: For surface position tracking.
   - **Sonar**: For environment sensing during navigation and inspections.

   SAM()
       Step input for tail rudder, stern plane, and propeller revolutions.

Methods:

    [xdot] = dynamics(x, u_ref) returns for integration

    u_ref: control inputs as [x_vbs, x_lcg, delta_s, delta_r, rpm1, rpm2]

        - **vbs**: Variable buoyancy system control, which adjusts buoyancy to
          control depth.
        - **lcg**: Longitudinal center of gravity adjustment by moving the
          battery pack to control pitch.
        - **delta_s**: Stern plane angle for vertical thrust vectoring, used to
          control pitch (nose up/down).
        - **delta_r**: Rudder angle for horizontal thrust vectoring, used to
          control yaw (turning left/right).
        - **rpm_1**: Propeller RPM for the first (counter-rotating) propeller,
          controlling forward thrust.
        - **rpm_2**: Propeller RPM for the second (counter-rotating) propeller,
          also controlling forward thrust and balancing roll.

References:

    Bhat, S., Panteli, C., Stenius, I., & Dimarogonas, D. V. (2023). Nonlinear
    model predictive control for hydrobatic AUVs: Experiments with the SAM
    vehicle. Journal of Field Robotics, 40(7), 1840-1859.
    doi:10.1002/rob.22218.

    T. I. Fossen (2021). Handbook of Marine Craft Hydrodynamics and Motion
    Control. 2nd Edition, Wiley. URL: www.fossen.biz/wiley

Author:     Omid Mirzaeedodangeh

Refactored: David Doerner
"""

import numpy as np
import casadi as ca
from sympy import euler_equations
from smarc_modelling.lib.gnc import *
from smarc_modelling.lib.gnc_casadi import *


class SolidStructure:
    """
    Represents the Solid Structure (SS) of the SAM AUV.

    Attributes:
        l_SS: Length of the solid structure (m).
        d_SS: Diameter of the solid structure (m).
        m_SS: Mass of the solid structure (kg).
        p_CSsg_O: Vector from frame C to CG of SS expressed in O (m)
        p_OSsg_O: Vector from CO to CG of SS expressed in O (m)
    """

    def __init__(self, l_ss, d_ss, m_ss, p_CSsg_O, p_OC_O):
        self.l_ss     = l_ss
        self.d_ss     = d_ss
        self.m_ss     = m_ss
        self.p_CSsg_O = p_CSsg_O
        self.p_OSsg_O = p_OC_O + self.p_CSsg_O


class VariableBuoyancySystem:
    """
    VariableBuoyancySystem Class

    Represents the Variable Buoyancy System (VBS) of the AUV.

    Parameters:
        d_vbs (float): Diameter of the VBS (m).
        l_vbs_l (float): Length of the VBS capsule (m).
        p_CVbs_O: Vector from frame C to CG of VBS in CO (m)
        p_OC_O: Vector from CO to C in CO

    Vectors follow Tedrake's monogram:
    https://manipulation.csail.mit.edu/pick.html#monogram
    """

    def __init__(self, r_vbs, l_vbs_l, p_CVbs_O, p_OC_O, rho_w):
        # Physical parameters
        self.r_vbs    = r_vbs       # Radius of VBS chamber (m)
        self.l_vbs_l  = l_vbs_l     # Length of VBS capsule (m)
        self.p_CVbs_O = p_CVbs_O
        self.p_OVbs_O = p_OC_O + p_CVbs_O # FIXME: Check this how it goes into the CG calculation of the VBS. It changes with x_vbs, so you might want to adjust it as well.
        self.m_vbs    = rho_w * np.pi * self.r_vbs ** 2 * self.l_vbs_l/2 # Init the vbs with 50%

        # Motion bounds
        self.x_vbs_min = 0  # Minimum VBS position (m)
        self.x_vbs_max = l_vbs_l  # Maximum VBS position (m)
        self.x_vbs_dot_min = -7  # Maximum retraction speed (m/s)
        self.x_vbs_dot_max = 7 # FIXME: This is an estimate. Need to adjust, since the speed is given in mm/s, but we control on percentages right now. Maximum extension speed (m/s)


class LongitudinalCenterOfGravityControl:
    """
    Represents the Longitudinal Center of Gravity Control (LCG) of the SAM AUV.

    Attributes:
        l_lcg_l: Length of the LCG structure along the x-axis (m).
        l_lcg_r: Maximum position of the LCG in the x-direction (m).
        m_lcg: Mass of the LCG (kg).
        h_lcg_dim: Height of the LCG structure (m).
        p_OC_O: Vector from CO to C in CO
    """

    def __init__(self, l_lcg_l, l_lcg_r, m_lcg, h_lcg_dim, p_OC_O):
        # Physical parameters
        self.l_lcg_l    = l_lcg_l    # Length of LCG structure (m)
        self.l_lcg_r    = l_lcg_r    # Maximum x-direction position (m)
        self.m_lcg      = m_lcg      # Mass of LCG (kg)
        self.h_lcg_dim  = h_lcg_dim  # Height of LCG structure (m)
        p_CLcgpos_O     = ca.MX(np.array([0.608+self.l_lcg_l/2, 0, 0.130])) # "Beginning" of the LCG in C frame. Mass moves from here
        self.p_OLcgPos_O = ca.MX(p_OC_O) + p_CLcgpos_O # Vector from CO to LCG position 0 in O

        # Motion bounds
        self.x_lcg_min = 0  # Minimum LCG position (m)
        self.x_lcg_max = l_lcg_r  # Maximum LCG position (m)
        self.x_lcg_dot_min = -0.1  # Maximum retraction speed (m/s)
        self.x_lcg_dot_max = 15  # FIXME: This is an estimate. Need to adjust, since the speed is given in mm/s, but we control on percentages right now. Maximum extension speed (m/s)


class Propellers:
    """
    Represents the Propellers (TP) of the SAM AUV.

    Attributes:
        n_p: Number of propellers.
        r_t_p_sh: List of each propeller location on thruster shaft (np.array) relative to the thruster frame (m).
    """

    def __init__(self, n_p, r_t_p_sh):
        # Physical parameters
        self.n_p = n_p  # Number of propellers
        self.r_t_p_sh = r_t_p_sh  # Shaft center locations list

        # RPM bounds
        self.rpm_min = np.zeros(n_p) - 1525  # Min RPM per propeller
        self.rpm_max = np.zeros(n_p) + 1525  # Max RPM per propeller
        self.rpm_dot_min = np.zeros(n_p) - 100  # Max deceleration (RPM/s)
        self.rpm_dot_max = np.zeros(n_p) + 100  # Max acceleration (RPM/s)


# Class Vehicle
class SAM_casadi():
    """
    SAM_casadi()
        Integrates all subsystems of the Small and Affordable Maritime AUV.


    Attributes:
        eta: [x, y, z, q0, q1, q2, q3] - Position and quaternion orientation
        nu: [u, v, w, p, q, r] - Body-fixed linear and angular velocities

    Vectors follow Tedrake's monogram:
    https://manipulation.csail.mit.edu/pick.html#monogram
    """
    def __init__(
            self,
            dt=0.02,
            V_current=0,
            beta_current=0,
    ):
        self.dt = dt # Sim time step, necessary for evaluation of the actuator dynamics

        #self.debug_sym = ca.Function()
        
        # Some factors to make sim agree with real life data, these are eyeballed from sim vs gt data
        #self.vbs_factor = 0.5 # How sensitive the vbs is
        #self.inertia_factor = 2 # Adjust how quickly we can change direction
        #self.damping_factor = 60 # Adjust how much the damping affect acceleration high number = move less
        #self.damping_rot = 5 # Adjust how much the damping affects the rotation high number = less rotation should be tuned on bag where we turn without any control inputs
        #self.thruster_rot_strength = 1  # Just making the thruster a bit stronger for rotation

        # Constants
        self.p_OC_O = ca.MX(np.array([-0.75, 0, 0.06], float))  # Measurement frame C in CO (O)
        self.D2R = math.pi / 180  # Degrees to radians
        self.rho_w = self.rho = 1026  # Water density (kg/m³)
        self.g = 9.81  # Gravity acceleration (m/s²)

        # Initialize Subsystems:
        self.init_vehicle()
        self.create_model = True
        # Reference values and current
        self.V_c = V_current  # Current water speed
        self.beta_c = beta_current * self.D2R  # Current water direction (rad)

        # Initialize state vectors
        self.nu = np.zeros(6)  # [u, v, w, p, q, r]
        self.eta = np.zeros(7)  # [x, y, z, q0, q1, q2, q3]
        self.eta[3] = 1.0

        # Initialize the AUV model
        self.name = ("SAM")
        self.L = self.ss.l_ss  # length (m)
        self.diam = self.ss.d_ss  # cylinder diameter (m)

        # Hydrodynamics (Fossen 2021, Section 8.4.2)
        self.a = self.L / 2  # semi-axes
        self.b = self.diam / 2

        self.p_OG_O = np.array([0., 0, 0.12], float)  # CG w.r.t. to the CO, we
                                                        # recalculate that in calculate_cg
        self.p_OB_O = np.array([0., 0, 0], float)  # CB w.r.t. to the CO

        # Rigid-body mass matrix expressed in CO
        u_init = np.zeros(6)
        u_init[0] = 72 
        u_init[1] = 75 #45
        self.x_vbs_init = self.calculate_vbs_position(u_init)
        # Update actuators
        self.x_vbs = self.calculate_vbs_position(u_init) 
        self.p_OLcg_O = self.calculate_lcg_position(u_init)
        self.vbs.m_vbs = self.rho_w * np.pi * self.vbs.r_vbs ** 2 * self.x_vbs_init
        self.m = self.ss.m_ss + self.vbs.m_vbs + self.lcg.m_lcg
        self.J_total = np.zeros((3,3)) 
        self.MRB = np.zeros((6,6)) 
        self.MA = np.zeros((6,6)) 
        self.M = np.zeros((6,6)) 
        self.Minv = np.zeros((6,6)) 

        # Added moment of inertia in roll: A44 = r44 * Ix
        self.r44 = 0.3

        # Lamb's k-factors
        e = math.sqrt(1 - (self.b / self.a) ** 2)
        alpha_0 = (2 * (1 - e ** 2) / pow(e, 3)) * (0.5 * math.log((1 + e) / (1 - e)) - e)
        beta_0 = 1 / (e ** 2) - (1 - e ** 2) / (2 * pow(e, 3)) * math.log((1 + e) / (1 - e))

        self.k1 = alpha_0 / (2 - alpha_0)
        self.k2 = beta_0 / (2 - beta_0)
        self.k_prime = pow(e, 4) * (beta_0 - alpha_0) / (
                (2 - e ** 2) * (2 * e ** 2 - (2 - e ** 2) * (beta_0 - alpha_0)))

        # Weight and buoyancy 
        # NOTE: SAM is initialized with the VBS half filled alread.
        self.W = self.m * self.g
        self.B = self.W 

        # Damping matrix based on Bhat 2021
        # Parameters from smarc_advanced_controllers mpc_inverted_pendulum...

        self.D = np.zeros((6,6))

        # NOTE: These need to be identified properly
        # Damping coefficients
        self.Xuu = 1e-0 * 50 # default: 3 #100     # x-damping
        self.Yvv = 1e-1 * 50 # default: 50    # y-damping
        self.Zww = 1e1 * 150 # default: 50    # z-damping
        self.Kpp = 1e-1 * 40 # default: 40    # Roll damping
        self.Mqq = 1e-2 * 150 # default: 200    # Pitch damping
<<<<<<< HEAD
        self.Nrr = 1e1 * 150 # default: 10    # Yaw damping
=======
        self.Nrr = 1e1 * 150 # default: 10    # Yaw dampin

        #self.Xuu = 3 #100     # x-damping
        #self.Yvv = 50    # y-damping
        #self.Zww = 50    # z-damping
        #self.Kpp = 40    # Roll damping
        #self.Mqq = 200    # Pitch damping
        #self.Nrr = 10    # Yaw damping
>>>>>>> 440c6f0b

        # Center of effort -> where the thrust force acts?
        self.x_cp = 0.1
        self.y_cp = 0
        self.z_cp = 0

        # Propeller Coefficients
        self.D_prop = 0.14
        self.Va_coef = 0.944
        self.KT_0 = 0.4566
        self.KQ_0 = 0.0700
        self.KT_max = 0.1798
        self.KQ_max = 0.0312
        self.Ja_max = 0.6632

        self.gamma = 100 # Scaling factor for numerical stability of quaternion differentiation

    def init_vehicle(self):
        """
        Initialize all subsystems based on their respective parameters
        Note: The 0.015 in the p_CSsg_0 are to move the CG a bit forward to
        reflect the shift in the center of gravity better when moving the LCG.
        """
        self.ss = SolidStructure(
            l_ss=1.5,
            d_ss=0.19,
            #m_ss=12.225-1,
            #p_CSsg_O = np.array([0.74+0.05, 0, 0.06]),
            p_CSsg_O = np.array([0.74+0.0175, 0, 0.0]),
            m_ss=14.9-1,
            #p_CSsg_O = np.array([0.74, 0, 0.06]),
            p_OC_O=self.p_OC_O
        )

        self.vbs = VariableBuoyancySystem(
            r_vbs=0.0425,
            l_vbs_l=0.045,
            p_CVbs_O = np.array([0.404, 0, 0.0125]),
            p_OC_O=self.p_OC_O,
            rho_w=self.rho_w
        )

        self.lcg = LongitudinalCenterOfGravityControl(
            l_lcg_l=0.223,
            l_lcg_r=0.1,
            #l_lcg_r=0.06,
            m_lcg=2.6+1,
            h_lcg_dim=0.08,
            p_OC_O=self.p_OC_O
        )

        self.propellers = Propellers(
            n_p=2,
            r_t_p_sh=[
                np.array([0.03, 0, 0]),
                np.array([0.04, 0, 0])
            ]
        )

    def dynamics(self, export=False):
        """
        Main dynamics function for integrating the complete AUV state.

        Args:
            t: Current time
            x: state space vector with [eta, nu, u]
            u_ref: control inputs as [x_vbs, x_lcg, delta_s, delta_r, rpm1, rpm2]
            export: export the model to acados [bool]. Standard is False

        Returns:
            state_vector_dot: Time derivative of complete state vector
        """
        
        # Create the dynamical model the first time this method is executed
        if self.create_model == True and export == False:
            # NOTE: Not sure why we need this model... 
            x_sym = ca.MX.sym('x', 19,1)
            u_ref_sym = ca.MX.sym('u_ref', 6,1)
            eta = x_sym[0:7]
            nu = x_sym[7:13]
            u = x_sym[13:19]

            # Bound_actuators is removed -see SAM for reference

            self.calculate_system_state(nu, eta, u)
            self.calculate_cg()
            self.update_inertias()
            self.calculate_M()
            self.calculate_C()
            self.calculate_D()
            self.calculate_g()
            self.calculate_tau(u)

            rhs = self.tau - self.C @ self.nu_r - self.D @ self.nu_r - self.g_vec
            epsM = 1e-10
            nu_dot = ca.solve(self.M + epsM*ca.DM.eye(6), rhs)

            u_dot = self.actuator_dynamics(u, u_ref_sym)
            eta_dot = self.eta_dynamics(eta, nu)

            # tuple: Euler angles (psi, theta, phi) in radians, that is phi=roll, theta=pitch, psi=yaw)
            #euler_orientation = ca.vertcat(self.phi, self.theta, self.psi)
            #forces = ca.vertcat(self.W, self.B)

            x_dot = ca.vertcat(eta_dot, nu_dot, u_dot)
            self.x_dot_sym = ca.Function('x_dot', [x_sym, u_ref_sym], [x_dot, self.g_vec])
            self.create_model = False

        elif export == True:
            # This model is for use in the MPC with acados. Acados takes care
            # of the actuator bounds (as state constraints) and the rate of
            # change of the VBS and LCG as control constraints. This is
            # necessary because acados can't solve the OCP for a system with
            # hardware constraints otherwise.
            x_sym = ca.MX.sym('x', 13,1)
            u_sym = ca.MX.sym('u_sym', 6,1)
            eta = x_sym[0:7]
            nu = x_sym[7:13]

            self.calculate_system_state(nu, eta, u_sym)
            self.calculate_cg()
            self.update_inertias()
            self.calculate_M()
            self.calculate_C()
            self.calculate_D()
            self.calculate_g()
            self.calculate_tau(u_sym)

            # Note, the actuator dynamics are done by acados here.
            rhs = (self.tau - ca.mtimes(self.C,self.nu_r) - ca.mtimes(self.D,self.nu_r) - self.g_vec)
            epsM = 1e-10  # tiny Tikhonov ridge for IRK robustness
            nu_dot = ca.solve(self.M + epsM*ca.DM.eye(6), rhs)
            eta_dot = self.eta_dynamics(eta, nu)
            x_dot = ca.vertcat(eta_dot, nu_dot)

            self.x_dot_sym = ca.Function('x_dot', [x_sym, u_sym], [x_dot])

        return self.x_dot_sym  # returns a casadi MX.function


    def calculate_system_state(self, nu, eta, u_control):
        """
        Extract speeds etc. based on state and control inputs
        """
        # Extract Euler angles
        quat = eta[3:7]
        quat = self.normalize_safe(quat) #quat/ca.norm_2(quat)
        self.psi, self.theta, self.phi = quaternion_to_angles_ca(quat) 
        # Relative velocities due to current
        u_c = self.V_c * ca.cos(self.beta_c - self.psi)
        v_c = self.V_c * ca.sin(self.beta_c - self.psi)
        self.nu_c = ca.vertcat(u_c, v_c, 0, 0, 0, 0)
        self.nu_r = nu - self.nu_c

        self.U = ca.norm_2(nu[:3])
        self.U_r = ca.norm_2(self.nu_r[:3])

        # NOTE: Why is the angle of attack only computed for the x-z plane and
        # not y as well?
        #self.alpha = 0.0
        #condition = ca.fabs(self.nu_r[0]) > 1e-6
        #self.alpha = ca.if_else(condition, ca.atan2(self.nu_r[2], self.nu_r[0]), self.alpha)
        self.alpha = self.atan2_safe(self.nu_r[2], self.nu_r[0])
 
        # Update actuators - u_control is the optimization variable
        self.x_vbs = self.calculate_vbs_position(u_control) 
        self.p_OLcg_O = self.calculate_lcg_position(u_control)

        # Update mass
        self.vbs.m_vbs = self.rho_w * np.pi * self.vbs.r_vbs ** 2 * self.x_vbs
        self.m = self.ss.m_ss + self.vbs.m_vbs + self.lcg.m_lcg

    def normalize_safe(self, x, eps=1e-12):
        return x / ca.sqrt(ca.sumsqr(x) + eps)

    def atan2_safe(self, y, x, eps=1e-12):
        # avoid undefined atan2(0,0) without branching
        return ca.atan2(y, x + eps)

    def calculate_cg(self):
        """
        Compute the center of gravity based on VBS and LCG position
        """
        self.p_OG_O = ca.mtimes(self.ss.m_ss / self.m, self.ss.p_OSsg_O) \
                    + ca.mtimes(self.vbs.m_vbs / self.m, self.vbs.p_OVbs_O) \
                    + ca.mtimes(self.lcg.m_lcg / self.m, self.p_OLcg_O)

    def update_inertias(self):
        """
        Update inertias based on VBS and LCG
        Note: The propellers add more torque rather than momentum by moving.
            The exception would be steering, but that's complex and will change
            in the next iteration of SAM.
        """
        # Solid structure
        # Moment of inertia of a solid elipsoid
        # https://en.wikipedia.org/wiki/List_of_moments_of_inertia
        # with b = c.
        Ix = (2 / 5) * self.ss.m_ss * self.b ** 2  # moment of inertia
        Iy = (1 / 5) * self.ss.m_ss * (self.a ** 2 + self.b ** 2)
        Iz = Iy

        ss_inertias = ca.vertcat(Ix, Iy, Iz)
        J_ss_cg = ca.diag(ss_inertias) # In center of gravity
        S2_p_OSsg_O = skew_symmetric_ca(self.ss.p_OSsg_O) @ skew_symmetric_ca(self.ss.p_OSsg_O)
        J_ss_co = J_ss_cg - self.ss.m_ss * S2_p_OSsg_O

        # VBS
        # Moment of inertia of a solid cylinder
        Ix_vbs = (1/2) * self.vbs.m_vbs * self.vbs.r_vbs**2
        Iy_vbs = (1/12) * self.vbs.m_vbs * (3*self.vbs.r_vbs**2 + self.x_vbs**2)
        Iz_vbs = Iy_vbs

        vbs_inertias = ca.vertcat(Ix_vbs, Iy_vbs, Iz_vbs)
        J_vbs_cg = ca.diag(vbs_inertias)
        S2_r_vbs_cg = skew_symmetric_ca(self.vbs.p_OVbs_O) @ skew_symmetric_ca(self.vbs.p_OVbs_O)
        J_vbs_co = J_vbs_cg - self.vbs.m_vbs * S2_r_vbs_cg

        # LCG
        # Moment of inertia of a solid cylinder
        Ix_lcg = (1/2) * self.lcg.m_lcg * (self.lcg.h_lcg_dim/2)**2
        Iy_lcg = (1/12) * self.lcg.m_lcg* (3*(self.lcg.h_lcg_dim/2)**2 + self.lcg.l_lcg_l**2)
        Iz_lcg = Iy_lcg

        lcg_inertias = ca.vertcat(Ix_lcg, Iy_lcg, Iz_lcg)
        J_lcg_cg = ca.diag(lcg_inertias)
        S2_r_lcg_cg = skew_symmetric_ca(self.p_OLcg_O) @ skew_symmetric_ca(self.p_OLcg_O)
        J_lcg_co = J_lcg_cg - self.lcg.m_lcg * S2_r_lcg_cg

        self.J_total = J_ss_co + J_vbs_co + J_lcg_co

        # NOTE: We make some approximations with the inertias, namely that
        # everythign is more or less symmetric etc. That's not true. Hence, we
        # adjust the inertias to match the tank experiments until we actually
        # measured them.
        #self.J_total[0, 0] *= self.inertia_factor
        self.J_total[1,1] *= 100


    def calculate_M(self):
        """
        Calculated the mass matrix M
        """

        # Rigid-body mass matrix expressed in CO
        diagonal_mass = ca.vertcat(self.m, self.m, self.m)
        m_diag = ca.diag(diagonal_mass)

        # Rigid-body mass matrix with total inertia in CO
        MRB_CO = ca.diagcat(m_diag, self.J_total)
        self.MRB = MRB_CO

        # Added moment of inertia in roll: A44 = r44 * Ix
        MA_44 = self.r44 * self.J_total[0,0]

        # Added mass system matrix expressed in the CO
        diagonal_added_mass = ca.vertcat(self.m * self.k1,
                                        self.m * self.k2,
                                        self.m * self.k2,
                                        MA_44,
                                        self.k_prime * self.J_total[1,1],
                                        self.k_prime * self.J_total[2,2])
        self.MA = ca.diag(diagonal_added_mass)

        # Mass matrix including added mass
        self.M = self.MRB + self.MA


    def calculate_C(self):
        """
        Calculate Corriolis Matrix
        """
        CRB = m2c_ca(self.MRB, self.nu_r)
        CA = m2c_ca(self.MA, self.nu_r)

        self.C = CRB + CA


    def calculate_D(self):
        """
        Calculate damping
        """
#        self.D = ca.MX.zeros(6, 6)
#
#        # Smooth (C1) damping magnitudes
#        ax = self.abs_smooth(self.nu_r[0])
#        ay = self.abs_smooth(self.nu_r[1])
#        az = self.abs_smooth(self.nu_r[2])
#        ap = self.abs_smooth(self.nu_r[3])
#        aq = self.abs_smooth(self.nu_r[4])
#        ar = self.abs_smooth(self.nu_r[5])
#
#        # Nonlinear damping (smooth)
#        self.D[0,0] = self.Xuu * ax
#        self.D[1,1] = self.Yvv * ay
#        self.D[2,2] = self.Zww * az
#        self.D[3,3] = self.Kpp * ap
#        self.D[4,4] = self.Mqq * aq
#        self.D[5,5] = self.Nrr * ar
#
#        # Cross couplings (smooth)
#        self.D[4,0] =  self.z_cp * self.Xuu * ax
#        self.D[5,0] = -self.y_cp * self.Xuu * ax
#        self.D[3,1] = -self.z_cp * self.Yvv * ay
#        self.D[5,1] =  self.x_cp * self.Yvv * ay
#        self.D[3,2] =  self.y_cp * self.Zww * az
#        self.D[4,2] = -self.x_cp * self.Zww * az
#
#        # Overwrite diagonals 
#        self.D = ca.diagcat(self.damping_factor, self.damping_factor, self.damping_factor,
#                            self.damping_rot, self.damping_rot, self.damping_rot)

        ax, ay, az = [self.abs_smooth(self.nu_r[i]) for i in range(3)]
        ap, aq, ar = [self.abs_smooth(self.nu_r[i]) for i in range(3, 6)]
        self.D = ca.diagcat(self.Xuu*ax, self.Yvv*ay, self.Zww*az,
                            self.Kpp*ap, self.Mqq*aq, self.Nrr*ar)

    def abs_smooth(self, x, eps=1e-9):
        return ca.sqrt(x*x + eps)


    def calculate_g(self):
        """
        Calculate gravity vector
        """
        self.W = self.m * self.g
        self.g_vec = gvect_ca(self.W, self.B, self.theta, self.phi, self.p_OG_O, self.p_OB_O)
	

    def calculate_tau(self, u):
        """
        All external forces

        Note: We use a non-diagonal damping matrix, that takes forceLiftDrag
            and the crossFlowDrag, i.e. the cross-couplings in the damping already
            into account. If you use a diagonal matrix, you have to add these
            forces here, as shown in the commented code below:

            tau_liftdrag = forceLiftDrag(self.diam, self.S, self.CD_0, self.alpha, self.nu)
            tau_crossflow = crossFlowDrag(self.L, self.diam, self.diam, self.nu_r)
        """
        tau_prop = self.calculate_propeller_force(u)
        self.tau = tau_prop

    def calculate_propeller_force(self, u):
        """
        Ultra-stable smooth thrust/torque model for IRK.
        No Va/J advance ratio, no forward/reverse switch — just cubic laws.
        u: [x_vbs, x_lcg, delta_s, delta_r, rpm1, rpm2]
        """
        delta_s = u[2]
        delta_r = u[3]
        n_rpm   = u[4:]
        C_T2C   = calculate_dcm_ca(order=[2, 3], angles=[delta_s, delta_r])

        # constants
        n_rps = n_rpm / 60.0
        rho = self.rho
        D   = self.D_prop
        rev_prop_scaling = 10    # arbitrary scaling factor when moving backwards
        fwd_prop_scaling = 5    # arbitrary scaling factor when moving backwards

        tau_prop = ca.MX.zeros(6)

        # Relative body velocity & axial inflow
        v_rel_b = self.nu_r[0:3]
        t_b     = C_T2C @ ca.vertcat(1,0,0)          # thruster axis in body
        Va_ax   = ca.dot(t_b, v_rel_b)               # signed axial inflow
        Va_abs  = ca.sqrt(Va_ax*Va_ax + 1e-9)        # smooth |Va|
        n0_rps=3.0
        n_ref=5.0
        sharp=8.0

        use_Va = True

        for i in range(n_rpm.size1()):
            n = n_rps[i]
            # cubic-in-n (n*|n| ≈ n*abs_smooth(n) keeps sign, is C^1)
            nabs = self.abs_smooth(n_rps[i])
            s = self.smooth_switch(n_rps[i])   # smooth selector forward↔reverse
            gn = self.gate_n(n, n_ref, sharp)  # fade-in Va by |n|

            # Advance ratio (bounded, smooth)
            if use_Va:
                Jb = Va_abs/D * nabs
                KT_fwd = self.KT_0 * n * nabs + gn * (self.KT_max - self.KT_0)/self.Ja_max * Jb
                KQ_fwd = self.KQ_0 * n * nabs + gn * (self.KQ_max - self.KQ_0)/self.Ja_max * Jb
            else:
                KT_fwd, KQ_fwd = self.KT_0, self.KQ_0  # no Va dependence

            cT = rho * (D**4) * KT_fwd
            cQ = rho * (D**5) * KQ_fwd
    
            X_fwd = cT / fwd_prop_scaling # thrust ~ n|n|
            K_fwd = cQ / fwd_prop_scaling # torque ~ n|n|
            X_rev = cT / rev_prop_scaling # thrust ~ n|n|
            K_rev = cQ / rev_prop_scaling # torque ~ n|n|

            X_i = s*X_fwd + (1-s)*X_rev
            K_i = s*K_fwd + (1-s)*K_rev

            F_prop_b = C_T2C @ ca.vertcat(X_i, 0, 0)
            r_prop_i = C_T2C @ self.propellers.r_t_p_sh[i] - self.p_OC_O

            # counter-rotation torque (+/-), *no* in-place edits
            M_prop_i = ca.cross(r_prop_i, F_prop_b) + ca.vertcat(((-1)**i)*K_i, 0, 0)

<<<<<<< HEAD
            # scale & reorder without mutation
            #M_scaled = self.thruster_rot_strength * M_prop_i
            M_scaled = M_prop_i

=======
            # scale & reorder without mutation (your original swap x<->z)
            M_scaled = M_prop_i
            #M_scaled = self.thruster_rot_strength * M_prop_i
>>>>>>> 440c6f0b
            yaw, pitch, roll = M_scaled[0], M_scaled[1], M_scaled[2]
            M_perm = ca.vertcat(roll, pitch, yaw)

            tau_prop += ca.vertcat(F_prop_b, M_perm)

        return tau_prop

    def smooth_switch(self, z, k=100.0):
        # ~0 for z<0 (reverse), ~1 for z>0 (forward), smooth at 0
        # keep k around 50–200; larger = sharper switch
        return 0.5*(1 + ca.tanh(k*z))

    def gate_n(self, n, n_ref=5.0, sharp=8.0):
        z = ca.fabs(n)/(n_ref + 1e-9)
        return 0.5*(1 + ca.tanh(sharp*(z - 1.0)))

    def calculate_vbs_position(self, u):
        """
        Control input is scaled between 0 and 100. This converts it into the actual position
        s.t. we can calculate the amount of water in the VBS.
        u: control inputs as [x_vbs, x_lcg, delta_s, delta_r, rpm1, rpm2]
        """
        x_vbs = (u[0]/100) * self.vbs.l_vbs_l
        return x_vbs

    def calculate_lcg_position(self, u):
        """
        Calculate the position of the LCG based on control input. The control
        input is scaled between 0 and 100. This function converts it to the
        actual physical location.
        """
        index0 = ca.mtimes(u[1]/100, self.lcg.l_lcg_r)
        index1 = 0
        index2 = 0

        p_LcgPos_LcgO = ca.vertcat(index0, index1, index2)# Position of the LCG w.r.t fixed LCG point
        p_OLcg_O = self.lcg.p_OLcgPos_O + p_LcgPos_LcgO

        return ca.MX(p_OLcg_O)

    def eta_dynamics(self, eta, nu):
        """
        Computes the time derivative of position and quaternion orientation.

        Args:
            eta: [x, y, z, q0, q1, q2, q3] - Position and quaternion
            nu: [u, v, w, p, q, r] - Body-fixed velocities

        Returns:
            eta_dot: [ẋ, ẏ, ż, q̇0, q̇1, q̇2, q̇3]
        """
        # Extract position and quaternion
        q = eta[3:7]  # [q0, q1, q2, q3] where q0 is scalar part
        q = self.normalize_safe(q)#q/ca.norm_2(q)

        # Convert quaternion to DCM for position kinematics
        C = quaternion_to_dcm_ca(q)

        # Position dynamics: ṗ = C * v
        pos_dot = C @ nu[0:3]

        ## From Fossen 2021, eq. 2.78:
        om = nu[3:6]  # Angular velocity
        q0 = q[0]
        q1 = q[1]
        q2 = q[2]
        q3 = q[3]

        T_q_n_b = 0.5 * ca.vertcat(ca.horzcat(-q1, -q2, -q3),
                                   ca.horzcat(q0, -q3, q2),
                                   ca.horzcat(q3, q0, -q1),
                                   ca.horzcat(-q2, q1, q0)
                                   )
        
        q_dot = ca.mtimes(T_q_n_b, om) + self.gamma / 2 * (1 - ca.mtimes(q.T, q)) * q
        return ca.vertcat(pos_dot, q_dot)

    def actuator_dynamics(self, u_cur, u_ref):
        """
        Compute the actuator dynamics.
        delta_X and rpmX are assumed to be instantaneous

        u: control inputs as [x_vbs, x_lcg, delta_s, delta_r, rpm1, rpm2]
        """

	# FIXME: Isn't that supposed to be handled by the MPC? That's the input constraints.

        u_dot = ca.MX.zeros(6)

        u_dot = (u_ref - u_cur)/self.dt

        u_dot[0] = ca.if_else(ca.fabs(u_dot[0]) > self.vbs.x_vbs_dot_max,
                          self.vbs.x_vbs_dot_max * ca.sign(u_dot[0]),
                          u_dot[0])
        u_dot[1] = ca.if_else(ca.fabs(u_dot[1]) > self.lcg.x_lcg_dot_max,
                          self.lcg.x_lcg_dot_max * ca.sign(u_dot[1]),
                          u_dot[1])
        return u_dot

    def update_dt(self, dt):
        """
        Updates dt for when doing simulations
        """
        self.dt = dt<|MERGE_RESOLUTION|>--- conflicted
+++ resolved
@@ -289,9 +289,6 @@
         self.Zww = 1e1 * 150 # default: 50    # z-damping
         self.Kpp = 1e-1 * 40 # default: 40    # Roll damping
         self.Mqq = 1e-2 * 150 # default: 200    # Pitch damping
-<<<<<<< HEAD
-        self.Nrr = 1e1 * 150 # default: 10    # Yaw damping
-=======
         self.Nrr = 1e1 * 150 # default: 10    # Yaw dampin
 
         #self.Xuu = 3 #100     # x-damping
@@ -300,7 +297,6 @@
         #self.Kpp = 40    # Roll damping
         #self.Mqq = 200    # Pitch damping
         #self.Nrr = 10    # Yaw damping
->>>>>>> 440c6f0b
 
         # Center of effort -> where the thrust force acts?
         self.x_cp = 0.1
@@ -708,16 +704,10 @@
             # counter-rotation torque (+/-), *no* in-place edits
             M_prop_i = ca.cross(r_prop_i, F_prop_b) + ca.vertcat(((-1)**i)*K_i, 0, 0)
 
-<<<<<<< HEAD
             # scale & reorder without mutation
             #M_scaled = self.thruster_rot_strength * M_prop_i
             M_scaled = M_prop_i
 
-=======
-            # scale & reorder without mutation (your original swap x<->z)
-            M_scaled = M_prop_i
-            #M_scaled = self.thruster_rot_strength * M_prop_i
->>>>>>> 440c6f0b
             yaw, pitch, roll = M_scaled[0], M_scaled[1], M_scaled[2]
             M_perm = ca.vertcat(roll, pitch, yaw)
 
